--- conflicted
+++ resolved
@@ -552,14 +552,7 @@
 func (st *SubTask) Result() *pb.ProcessResult {
 	st.RLock()
 	defer st.RUnlock()
-<<<<<<< HEAD
-	tempProcessResult, err := st.result.Marshal()
-	if err != nil {
-		log.L().Panic("Marshal of the process result is not successful.")
-	}
-=======
 	tempProcessResult, _ := st.result.Marshal()
->>>>>>> da24ce3e
 	newProcessResult := &pb.ProcessResult{}
 	_ = newProcessResult.Unmarshal(tempProcessResult)
 	return newProcessResult
